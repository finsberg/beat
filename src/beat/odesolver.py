from __future__ import annotations
from dataclasses import dataclass, field
import abc
from typing import NamedTuple, Callable, Any

import numpy as np
import numpy.typing as npt
import dolfin

from .utils import local_project

EPS = 1e-12


class ODEResults(NamedTuple):
    y: npt.NDArray[np.float64]
    t: npt.NDArray[np.float64]


def solve(
    fun: np.NDArray,
    t_bound: float,
    states: np.NDArray,
    V: np.NDArray,
    V_index: int,
    dt: float,
    parameters: np.NDArray,
    t0: float = 0.0,
    extra: dict[str, float | npt.NDArray] | None = None,
):
    if extra is None:
        extra = {}
    i = 0
    t = t0
    while t + dt < t_bound:
        fun(states=states, t=t, parameters=parameters, dt=dt, **extra)
        V[i, :] = states[V_index, :]
        i += 1
        t += dt


@dataclass(frozen=True, slots=True)
class ODESystemSolver:
    fun: Callable
    states: npt.NDArray
    parameters: npt.NDArray
    missing_variables: npt.NDArray | None = None
    _kwargs: dict[str, npt.NDArray] = field(default_factory=dict)

    def __post_init__(self):
        if self.missing_variables is not None:
            self._kwargs["missing_variables"] = self.missing_variables

    @property
    def num_points(self) -> int:
        return self.states.shape[1]

    @property
    def num_states(self) -> int:
        return self.states.shape[0]

    def step(self, t0: float, dt: float) -> None:
<<<<<<< HEAD
        self.states[:] = self.fun(
            states=self.states, t=t0, parameters=self.parameters, dt=dt, **self._kwargs
        )
=======
        self.states[:] = self.fun(states=self.states, t=t0, parameters=self.parameters, dt=dt)
>>>>>>> 4546f97f


class BaseDolfinODESolver(abc.ABC):
    v_ode: dolfin.Function
    v_pde: dolfin.Function
    _metadata: dict[str, Any] | None = None

    def _initialize_metadata(self):
        if self.v_ode.ufl_element().family() == "Quadrature":
            self._metadata = {"quadrature_degree": self.v_ode.ufl_element().degree()}
        else:
            self._metadata = None

    @abc.abstractmethod
    def to_dolfin(self) -> None:
        pass

    @abc.abstractmethod
    def from_dolfin(self) -> None:
        pass

    def ode_to_pde(self) -> None:
        """Projects v_ode (DG0, quadrature space, ...) into v_pde (CG1)"""
        local_project(
            self.v_ode,
            self.v_pde.function_space(),
            self.v_pde,
            metadata=self._metadata,
        )

    def pde_to_ode(self) -> None:
        """Projects v_pde (CG1) into v_ode (DG0, quadrature space, ...)"""
        local_project(
            self.v_pde,
            self.v_ode.function_space(),
            self.v_ode,
            metadata=self._metadata,
        )

    @abc.abstractmethod
    def step(self, t0: float, dt: float) -> None:
        pass

    @property
    @abc.abstractmethod
    def full_values(self) -> npt.NDArray:
        pass


@dataclass
class DolfinODESolver(BaseDolfinODESolver):
    v_ode: dolfin.Function
    v_pde: dolfin.Function
    init_states: npt.NDArray
    parameters: npt.NDArray
    fun: Callable
    num_states: int
    v_index: int = 0
    missing_variables: npt.NDArray | None = None
    num_missing_variables: int = 0

    def __post_init__(self):
        if np.shape(self.init_states) == self.shape:
            self._values = np.copy(self.init_states)
        else:
            self._values = np.zeros(self.shape)
            self._values.T[:] = self.init_states

        self._ode = ODESystemSolver(
            fun=self.fun,
            states=self._values,
            parameters=self.parameters,
            missing_variables=self.missing_variables,
        )
        self._initialize_metadata()

    def to_dolfin(self) -> None:
        """Assign values from numpy array to dolfin function"""
        self.v_ode.vector()[:] = self._values[self.v_index, :]

    def from_dolfin(self) -> None:
        """Assign values from dolfin function to numpy array"""
        self._values[self.v_index, :] = self.v_ode.vector().get_local()

    @property
    def values(self):
        return self._values

    @property
    def num_parameters(self) -> int:
        return len(self.parameters)

    @property
    def shape(self) -> tuple[int, int]:
        return (self.num_states, self.num_points)

    @property
    def shape_missing_values(self) -> tuple[int, int]:
        return (self.num_missing_variables, self.num_points)

    @property
    def num_points(self) -> int:
        return self.v_ode.vector().local_size()

    def step(self, t0: float, dt: float):
        self._ode.step(t0=t0, dt=dt)

    @property
    def full_values(self):
        return self._values


@dataclass
class DolfinMultiODESolver(BaseDolfinODESolver):
    v_ode: dolfin.Function
    v_pde: dolfin.Function
    markers: dolfin.Function
    init_states: dict[int, npt.NDArray]
    parameters: dict[int, npt.NDArray]
    fun: dict[int, Callable]
    num_states: dict[int, int]
    v_index: dict[int, int]

    def __post_init__(self):
        if self.v_ode.vector().size() != self.markers.vector().size():
            raise RuntimeError("Marker and voltage need to be in the same function space")

        self._marker_values = tuple(self.init_states.keys())
        self._num_points = {}
        self._odes = {}
        self._values = {}
        self._inds = {}

        self._initialize_full_values()

        for marker in self._marker_values:
            where = self.markers.vector().get_local() == marker
            self._num_points[marker] = where.sum()
            self._inds[marker] = where

            if np.shape(self.init_states[marker]) == self.shape(marker):
                self._values[marker] = np.copy(self.init_states[marker])
            else:
                self._values[marker] = np.zeros(self.shape(marker))
                self._values[marker].T[:] = self.init_states[marker]

            self._odes[marker] = ODESystemSolver(
                fun=self.fun[marker],
                states=self._values[marker],
                parameters=self.parameters[marker],
            )
        self._initialize_metadata()

    def _initialize_full_values(self):
        self._all_states_equal_size = (
            np.array(tuple(self.num_states.values())) == tuple(self.num_states.values())[0]
        ).all()
        if self._all_states_equal_size:
            self._full_values = np.zeros(
                (next(iter(self.num_states.values())), self.markers.vector().size())
            )

    def to_dolfin(self) -> None:
        """Assign values from numpy array to dolfin function"""
        arr = self.v_ode.vector().get_local().copy()
        for marker in self._marker_values:
            arr[self._inds[marker]] = self._values[marker][self.v_index[marker], :]
        self.v_ode.vector()[:] = arr

    def from_dolfin(self) -> None:
        """Assign values from dolifn function to numpy array"""
        arr = self.v_ode.vector().get_local()
        for marker in self._marker_values:
            self._values[marker][self.v_index[marker], :] = arr[self._inds[marker]]

    def values(self, marker: int) -> npt.NDArray:
        return self._values[marker]

    def num_parameters(self, marker: int) -> int:
        return len(self.parameters[marker])

    def shape(self, marker: int) -> tuple[int, int]:
        return (self.num_states[marker], self._num_points[marker])

    def num_points(self, marker: int) -> int:
        return self._num_points[marker]

    def step(self, t0: float, dt: float):
        for ode in self._odes.values():
            ode.step(t0=t0, dt=dt)

    @property
    def full_values(self):
        if not self._all_states_equal_size:
            msg = (
                "Cannot get full values size states are not of equal size. "
                f"Have {self.num_states=}, use .values(marker) instead"
            )
            raise RuntimeError(msg)

        for marker in self._marker_values:
            where = self.markers.vector().get_local() == marker
            self._full_values[:, where] = self._values[marker]

        return self._full_values<|MERGE_RESOLUTION|>--- conflicted
+++ resolved
@@ -60,13 +60,9 @@
         return self.states.shape[0]
 
     def step(self, t0: float, dt: float) -> None:
-<<<<<<< HEAD
         self.states[:] = self.fun(
             states=self.states, t=t0, parameters=self.parameters, dt=dt, **self._kwargs
         )
-=======
-        self.states[:] = self.fun(states=self.states, t=t0, parameters=self.parameters, dt=dt)
->>>>>>> 4546f97f
 
 
 class BaseDolfinODESolver(abc.ABC):
